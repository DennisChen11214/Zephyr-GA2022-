#include "heap.h"

#include "debug.h"
#include "mutex.h"
#include "tlsf/tlsf.h"

#include <stddef.h>
#include <stdio.h>

#define WIN32_LEAN_AND_MEAN
#include <windows.h>
#include <DbgHelp.h>

typedef struct arena_t
{
	pool_t pool;
	struct arena_t* next;
} arena_t;

typedef struct alloc_info_t
{
	size_t size;
	void* address;
	char* stack[256];
	int stack_frames;
	struct alloc_info_t* next;
} alloc_info_t;

typedef struct heap_t
{
	tlsf_t tlsf;
	size_t grow_increment;
	arena_t* arena;
<<<<<<< HEAD
	alloc_info_t* first_alloc;
=======
	mutex_t* mutex;
>>>>>>> c86473af
} heap_t;

heap_t* heap_create(size_t grow_increment)
{
	heap_t* heap = VirtualAlloc(NULL, sizeof(heap_t) + tlsf_size(),
		MEM_COMMIT | MEM_RESERVE, PAGE_READWRITE);
	if (!heap)
	{
		debug_print(
			k_print_error,
			"OUT OF MEMORY!\n");
		return NULL;
	}

	heap->mutex = mutex_create();
	heap->grow_increment = grow_increment;
	heap->tlsf = tlsf_create(heap + 1);
	heap->arena = NULL;
	heap->first_alloc= NULL;

	return heap;
}

void* heap_alloc(heap_t* heap, size_t size, size_t alignment)
{
	mutex_lock(heap->mutex);

	void* address = tlsf_memalign(heap->tlsf, alignment, size);
	if (!address)
	{
		size_t arena_size =
			__max(heap->grow_increment, size * 2) +
			sizeof(arena_t);
		arena_t* arena = VirtualAlloc(NULL,
			arena_size + tlsf_pool_overhead(),
			MEM_COMMIT | MEM_RESERVE, PAGE_READWRITE);
		if (!arena)
		{
			debug_print(
				k_print_error,
				"OUT OF MEMORY!\n");
			return NULL;
		}

		arena->pool = tlsf_add_pool(heap->tlsf, arena + 1, arena_size);

		arena->next = heap->arena;
		heap->arena = arena;

		address = tlsf_memalign(heap->tlsf, alignment, size);

	}

<<<<<<< HEAD
	alloc_info_t* info = VirtualAlloc(NULL, sizeof(alloc_info_t), MEM_COMMIT | MEM_RESERVE, PAGE_READWRITE);
	if (!info)
	{
		debug_print(
			k_print_error,
			"OUT OF MEMORY!\n");
		return NULL;
	}
	//Update the heap's pointer to the head of all the allocation information
	info->next = heap->first_alloc;
	heap->first_alloc = info;
	//Record the size and memory address of the allocation
	heap->first_alloc->size = size;
	heap->first_alloc->address = address;

	info->stack_frames = CaptureStackBackTrace(1, 256, info->stack, NULL);
=======
	mutex_unlock(heap->mutex);
>>>>>>> c86473af

	return address;
}

void heap_free(heap_t* heap, void* address)
{
<<<<<<< HEAD
	alloc_info_t* current = heap->first_alloc;
	//If the address is from the head of the heap's allocation info
	if(current != NULL && current->address == address)
	{
		heap->first_alloc = current->next;
		VirtualFree(current, 0, MEM_RELEASE);
	}
	else if(current != NULL)
	{
		//Find the address from the linked list of alloc info
		//Remove and free the corresponding alloc info
		while (current->next) 
		{
			if(current->next->address == address)
			{
				alloc_info_t* temp = current->next->next;
				VirtualFree(current->next, 0, MEM_RELEASE);
				current->next = temp;
				break;
			}
			current = current->next;
		}
	}
=======
	mutex_lock(heap->mutex);
>>>>>>> c86473af
	tlsf_free(heap->tlsf, address);
	mutex_unlock(heap->mutex);
}

void heap_destroy(heap_t* heap)
{

	tlsf_destroy(heap->tlsf);
	alloc_info_t* current = heap->first_alloc;

	//Go through all the unfreed allocations and print out their size and call stacks
	while (current)
	{
		DWORD  error;
		HANDLE h_process;

		SymSetOptions(SYMOPT_UNDNAME | SYMOPT_DEFERRED_LOADS);

		h_process = GetCurrentProcess();

		if (!SymInitialize(h_process, NULL, TRUE))
		{
			// SymInitialize failed
			error = GetLastError();
			debug_print(
				k_print_error,
				"SymInitialize returned error : %d\n",
				error);
			return;
		}

		char symbol_mem[sizeof(IMAGEHLP_SYMBOL64) + 256];
		IMAGEHLP_SYMBOL64* symbol = (IMAGEHLP_SYMBOL64*)symbol_mem;
		symbol->SizeOfStruct = sizeof(IMAGEHLP_SYMBOL64);
		symbol->MaxNameLength = 255;

		printf("Memory leak of size %zu bytes with callstack:\n", current->size);
		for(int i = 0; i < current->stack_frames; ++i)
		{
			SymGetSymFromAddr64(h_process, (DWORD64)current->stack[i], NULL, symbol);
			printf("[%d] %s\n", i, symbol->Name);
		}

		alloc_info_t* temp = current;
		current = current->next;
		VirtualFree(temp, 0, MEM_RELEASE);
		SymCleanup(h_process);
	}
	
	arena_t* arena = heap->arena;
	while (arena)
	{
		arena_t* next = arena->next;
		VirtualFree(arena, 0, MEM_RELEASE);
		arena = next;
	}

	mutex_destroy(heap->mutex);

	VirtualFree(heap, 0, MEM_RELEASE);
}<|MERGE_RESOLUTION|>--- conflicted
+++ resolved
@@ -31,11 +31,8 @@
 	tlsf_t tlsf;
 	size_t grow_increment;
 	arena_t* arena;
-<<<<<<< HEAD
 	alloc_info_t* first_alloc;
-=======
 	mutex_t* mutex;
->>>>>>> c86473af
 } heap_t;
 
 heap_t* heap_create(size_t grow_increment)
@@ -89,7 +86,6 @@
 
 	}
 
-<<<<<<< HEAD
 	alloc_info_t* info = VirtualAlloc(NULL, sizeof(alloc_info_t), MEM_COMMIT | MEM_RESERVE, PAGE_READWRITE);
 	if (!info)
 	{
@@ -106,16 +102,13 @@
 	heap->first_alloc->address = address;
 
 	info->stack_frames = CaptureStackBackTrace(1, 256, info->stack, NULL);
-=======
 	mutex_unlock(heap->mutex);
->>>>>>> c86473af
 
 	return address;
 }
 
 void heap_free(heap_t* heap, void* address)
 {
-<<<<<<< HEAD
 	alloc_info_t* current = heap->first_alloc;
 	//If the address is from the head of the heap's allocation info
 	if(current != NULL && current->address == address)
@@ -139,9 +132,7 @@
 			current = current->next;
 		}
 	}
-=======
 	mutex_lock(heap->mutex);
->>>>>>> c86473af
 	tlsf_free(heap->tlsf, address);
 	mutex_unlock(heap->mutex);
 }
